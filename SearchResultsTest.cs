--- conflicted
+++ resolved
@@ -24,12 +24,9 @@
         public void Initialize()
         {
             var options = new ChromeOptions();
-<<<<<<< HEAD
             options.AddArgument("--no-sandbox"); 
             // Runs Chrome without UI. Not useful if debugging as you may need to see the page.
             //options.AddArgument("--headless"); 
-=======
->>>>>>> 928127c0
 
             // Using Chrome because of its marketshare and due to PhantomJS being abandoned by its maintainer.
             driver = new ChromeDriver(options);
